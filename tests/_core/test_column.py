from dataclasses import dataclass
from typing import Annotated

import pandas as pd
import pytest
from pyspark.sql import SparkSession
from pyspark.sql.functions import lit
from pyspark.sql.types import IntegerType, LongType, StringType

from typedspark import Column, ColumnMeta, Schema, StructType
from typedspark._utils.create_dataset import create_partially_filled_dataset


class A(Schema):
    a: Column[LongType]
    b: Column[StringType]


def test_column(spark: SparkSession):
    (
        spark.createDataFrame(
            pd.DataFrame(
                dict(
                    a=[1, 2, 3],
                )
            )
        )
        .filter(A.a == 1)
        .withColumn(A.b.str, lit("a"))
    )


def test_column_doesnt_exist():
    with pytest.raises(TypeError):
        A.z


@pytest.mark.no_spark_session
def test_column_reference_without_spark_session():
    a = A.a
    assert a.str == "a"


def test_column_with_deprecated_dataframe_param(spark: SparkSession):
    df = create_partially_filled_dataset(spark, A, {A.a: [1, 2, 3]})
    Column("a", dataframe=df)


@dataclass
class MyColumnMeta(ColumnMeta):
    primary_key: bool = False


class Persons(Schema):
    id: Annotated[
        Column[LongType],
        MyColumnMeta(
            comment="Identifies the person",
            primary_key=True,
        ),
    ]
    name: Column[StringType]
    age: Column[LongType]


def test_get_metadata():
    assert Persons.get_metadata()["id"] == {
        "comment": "Identifies the person",
        "primary_key": True,
    }


<<<<<<< HEAD
@pytest.mark.no_spark_session
def test_column_repr_no_spark_session():
    spark = SparkSession.getActiveSession()
    if spark is None:
        assert repr(A.a) == "Column<'a'> (no active Spark session)"
    else:
        assert repr(A.a) == "Column<'a'>"
=======
class Cause(Schema):
    source: Column[StringType]


class Values(Schema):
    name: Column[StringType]
    severity: Column[IntegerType]
    cause: Column[StructType[Cause]]


class Actions(Schema):
    consequences: Column[StructType[Values]]


def test_full_path_1():
    assert Actions.consequences.full_path == "consequences"


def test_full_path_2():
    assert Actions.consequences.dtype.schema.severity.full_path == "consequences.severity"


def test_full_path_3():
    assert (
        Actions.consequences.dtype.schema.cause.dtype.schema.source.full_path
        == "consequences.cause.source"
    )
>>>>>>> a2c36b49
<|MERGE_RESOLUTION|>--- conflicted
+++ resolved
@@ -70,7 +70,6 @@
     }
 
 
-<<<<<<< HEAD
 @pytest.mark.no_spark_session
 def test_column_repr_no_spark_session():
     spark = SparkSession.getActiveSession()
@@ -78,7 +77,8 @@
         assert repr(A.a) == "Column<'a'> (no active Spark session)"
     else:
         assert repr(A.a) == "Column<'a'>"
-=======
+
+
 class Cause(Schema):
     source: Column[StringType]
 
@@ -105,5 +105,4 @@
     assert (
         Actions.consequences.dtype.schema.cause.dtype.schema.source.full_path
         == "consequences.cause.source"
-    )
->>>>>>> a2c36b49
+    )