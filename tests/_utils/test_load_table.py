from typing import Literal

import pytest
from chispa.dataframe_comparer import assert_df_equality  # type: ignore
from pyspark.sql import SparkSession
from pyspark.sql.functions import first
from pyspark.sql.types import IntegerType, StringType

from typedspark import (
    ArrayType,
    Column,
    DecimalType,
    MapType,
    Schema,
    StructType,
    create_empty_dataset,
    load_table,
)
<<<<<<< HEAD
from typedspark._utils.create_dataset import create_partially_filled_dataset
from typedspark._utils.load_table import create_schema
=======
from typedspark._core.datatypes import DayTimeIntervalType
from typedspark._core.literaltype import IntervalType
>>>>>>> a1065fc3


class SubSchema(Schema):
    a: Column[IntegerType]


class A(Schema):
    a: Column[IntegerType]
    b: Column[ArrayType[IntegerType]]
    c: Column[ArrayType[MapType[IntegerType, IntegerType]]]
<<<<<<< HEAD
    e: Column[DecimalType[Literal[7], Literal[2]]]
    value_container: Column[StructType[SubSchema]]
=======
    d: Column[StructType[SubSchema]]
    e: Column[DayTimeIntervalType[IntervalType.HOUR, IntervalType.MINUTE]]
    f: Column[DecimalType[Literal[7], Literal[2]]]
>>>>>>> a1065fc3


def test_load_table(spark: SparkSession) -> None:
    df = create_empty_dataset(spark, A)
    df.createOrReplaceTempView("temp")

    df_loaded, schema = load_table(spark, "temp")

    assert_df_equality(df, df_loaded)
    assert schema.get_structtype() == A.get_structtype()
    assert schema.get_schema_name() != "A"


def test_load_table_with_schema_name(spark: SparkSession) -> None:
    df = create_empty_dataset(spark, A)
    df.createOrReplaceTempView("temp")

    df_loaded, schema = load_table(spark, "temp", schema_name="A")

    assert_df_equality(df, df_loaded)
    assert schema.get_structtype() == A.get_structtype()
    assert schema.get_schema_name() == "A"


class B(Schema):
    a: Column[StringType]
    b: Column[IntegerType]
    c: Column[StringType]


def test_create_schema(spark: SparkSession) -> None:
    df = (
        create_partially_filled_dataset(
            spark,
            B,
            {
                B.a: ["a", "b!!", "c", "a", "b!!", "c", "a", "b!!", "c"],
                B.b: [1, 1, 1, 2, 2, 2, 3, 3, 3],
                B.c: ["alpha", "beta", "gamma", "delta", "epsilon", "zeta", "eta", "theta", "iota"],
            },
        )
        .groupby(B.b)
        .pivot(B.a.str)
        .agg(first(B.c))
    )

    df, MySchema = create_schema(df, "B")

    assert MySchema.get_schema_name() == "B"
    assert "a" in MySchema.all_column_names()
    assert "b__" in MySchema.all_column_names()
    assert "c" in MySchema.all_column_names()


def test_create_schema_with_duplicated_column_names(spark: SparkSession) -> None:
    df = (
        create_partially_filled_dataset(
            spark,
            B,
            {
                B.a: ["a", "b??", "c", "a", "b!!", "c", "a", "b!!", "c"],
                B.b: [1, 1, 1, 2, 2, 2, 3, 3, 3],
                B.c: ["alpha", "beta", "gamma", "delta", "epsilon", "zeta", "eta", "theta", "iota"],
            },
        )
        .groupby(B.b)
        .pivot(B.a.str)
        .agg(first(B.c))
    )

    with pytest.raises(ValueError):
        create_schema(df, "B")


def test_name_of_structtype_schema(spark):
    df = create_empty_dataset(spark, A)
    df, MySchema = create_schema(df, "A")

    assert MySchema.value_container.dtype.schema.get_schema_name() == "ValueContainer"<|MERGE_RESOLUTION|>--- conflicted
+++ resolved
@@ -16,13 +16,10 @@
     create_empty_dataset,
     load_table,
 )
-<<<<<<< HEAD
 from typedspark._utils.create_dataset import create_partially_filled_dataset
 from typedspark._utils.load_table import create_schema
-=======
 from typedspark._core.datatypes import DayTimeIntervalType
 from typedspark._core.literaltype import IntervalType
->>>>>>> a1065fc3
 
 
 class SubSchema(Schema):
@@ -33,14 +30,9 @@
     a: Column[IntegerType]
     b: Column[ArrayType[IntegerType]]
     c: Column[ArrayType[MapType[IntegerType, IntegerType]]]
-<<<<<<< HEAD
+    d: Column[DayTimeIntervalType[IntervalType.HOUR, IntervalType.MINUTE]]
     e: Column[DecimalType[Literal[7], Literal[2]]]
     value_container: Column[StructType[SubSchema]]
-=======
-    d: Column[StructType[SubSchema]]
-    e: Column[DayTimeIntervalType[IntervalType.HOUR, IntervalType.MINUTE]]
-    f: Column[DecimalType[Literal[7], Literal[2]]]
->>>>>>> a1065fc3
 
 
 def test_load_table(spark: SparkSession) -> None:
