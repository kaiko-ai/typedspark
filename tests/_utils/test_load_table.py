from typing import Literal

from chispa.dataframe_comparer import assert_df_equality  # type: ignore
from pyspark.sql import SparkSession
from pyspark.sql.types import IntegerType

from typedspark import (
    ArrayType,
    Column,
    DecimalType,
    MapType,
    Schema,
    StructType,
    create_empty_dataset,
    load_table,
)
from typedspark._core.datatypes import DayTimeIntervalType
from typedspark._core.literaltype import IntervalType


class SubSchema(Schema):
    a: Column[IntegerType]


class A(Schema):
    a: Column[IntegerType]
    b: Column[ArrayType[IntegerType]]
    c: Column[ArrayType[MapType[IntegerType, IntegerType]]]
    d: Column[StructType[SubSchema]]
<<<<<<< HEAD
    e: Column[DayTimeIntervalType[IntervalType.HOUR, IntervalType.MINUTE]]
=======
    e: Column[DecimalType[Literal[7], Literal[2]]]
>>>>>>> 37cfde01


def test_load_table(spark: SparkSession) -> None:
    df = create_empty_dataset(spark, A)
    df.createOrReplaceTempView("temp")

    df_loaded, schema = load_table(spark, "temp")

    assert_df_equality(df, df_loaded)
    assert schema.get_structtype() == A.get_structtype()
    assert schema.get_schema_name() != "A"


def test_load_table_with_schema_name(spark: SparkSession) -> None:
    df = create_empty_dataset(spark, A)
    df.createOrReplaceTempView("temp")

    df_loaded, schema = load_table(spark, "temp", schema_name="A")

    assert_df_equality(df, df_loaded)
    assert schema.get_structtype() == A.get_structtype()
    assert schema.get_schema_name() == "A"<|MERGE_RESOLUTION|>--- conflicted
+++ resolved
@@ -27,11 +27,8 @@
     b: Column[ArrayType[IntegerType]]
     c: Column[ArrayType[MapType[IntegerType, IntegerType]]]
     d: Column[StructType[SubSchema]]
-<<<<<<< HEAD
     e: Column[DayTimeIntervalType[IntervalType.HOUR, IntervalType.MINUTE]]
-=======
-    e: Column[DecimalType[Literal[7], Literal[2]]]
->>>>>>> 37cfde01
+    f: Column[DecimalType[Literal[7], Literal[2]]]
 
 
 def test_load_table(spark: SparkSession) -> None:
