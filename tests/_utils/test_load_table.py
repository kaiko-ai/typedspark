--- conflicted
+++ resolved
@@ -27,12 +27,8 @@
     a: Column[IntegerType]
     b: Column[ArrayType[IntegerType]]
     c: Column[ArrayType[MapType[IntegerType, IntegerType]]]
-<<<<<<< HEAD
+    e: Column[DecimalType[Literal[7], Literal[2]]]
     value_container: Column[StructType[SubSchema]]
-=======
-    d: Column[StructType[SubSchema]]
-    e: Column[DecimalType[Literal[7], Literal[2]]]
->>>>>>> 37cfde01
 
 
 def test_load_table(spark: SparkSession) -> None:
