"""Metadata for ``Column`` objects that can be accessed during runtime."""

from dataclasses import asdict, dataclass
from typing import Dict, Optional


@dataclass
class ColumnMeta:
    """Contains the metadata for a ``Column``. Used as:

    .. code-block:: python

        class A(Schema):
            a: Annotated[
                Column[IntegerType],
                ColumnMeta(
                    comment="This is a comment",
                )
            ]
    """

    comment: Optional[str] = None
    external_name: Optional[str] = None

    def get_metadata(self) -> Optional[Dict[str, str]]:
        """Returns the metadata of this column."""
<<<<<<< HEAD
        res = {}
        if self.comment:
            res["comment"] = self.comment
        if self.external_name:
            res["external_name"] = self.external_name

        return res if res else None
=======
        res = {k: v for k, v in asdict(self).items() if v is not None}
        return res if len(res) > 0 else None
>>>>>>> 7dab23bd
<|MERGE_RESOLUTION|>--- conflicted
+++ resolved
@@ -24,15 +24,5 @@
 
     def get_metadata(self) -> Optional[Dict[str, str]]:
         """Returns the metadata of this column."""
-<<<<<<< HEAD
-        res = {}
-        if self.comment:
-            res["comment"] = self.comment
-        if self.external_name:
-            res["external_name"] = self.external_name
-
-        return res if res else None
-=======
         res = {k: v for k, v in asdict(self).items() if v is not None}
-        return res if len(res) > 0 else None
->>>>>>> 7dab23bd
+        return res if len(res) > 0 else None