"""Functions for loading `DataSet` and `Schema` in notebooks."""

<<<<<<< HEAD
import re
from typing import Dict, Optional, Tuple, Type
=======
from typing import Dict, Literal, Optional, Tuple, Type
>>>>>>> 37cfde01

from pyspark.sql import DataFrame, SparkSession
from pyspark.sql.types import ArrayType as SparkArrayType
from pyspark.sql.types import DataType
from pyspark.sql.types import DecimalType as SparkDecimalType
from pyspark.sql.types import MapType as SparkMapType
from pyspark.sql.types import StructType as SparkStructType

from typedspark._core.column import Column
from typedspark._core.dataset import DataSet
from typedspark._core.datatypes import ArrayType, DecimalType, MapType, StructType
from typedspark._schema.schema import MetaSchema, Schema
from typedspark._utils.register_schema_to_dataset import register_schema_to_dataset


def _replace_illegal_column_names(dataframe: DataFrame) -> DataFrame:
    """Replaces illegal column names with a legal version."""
    for column in dataframe.columns:
        dataframe = dataframe.withColumnRenamed(column, _replace_illegal_characters(column))
    return dataframe


def _replace_illegal_characters(column_name: str) -> str:
    """Replaces illegal characters in a column name with an underscore."""
    return re.sub("[^A-Za-z0-9]", "_", column_name)


def _create_schema(structtype: SparkStructType, schema_name: Optional[str] = None) -> Type[Schema]:
    """Dynamically builds a ``Schema`` based on a ``DataFrame``'s
    ``StructType``"""
    type_annotations = {}
    attributes: Dict[str, None] = {}
    for column in structtype:
        name = column.name
        data_type = _extract_data_type(column.dataType, name)
        type_annotations[name] = Column[data_type]  # type: ignore
        attributes[name] = None

    if not schema_name:
        schema_name = "DynamicallyLoadedSchema"

    schema = MetaSchema(schema_name, tuple([Schema]), attributes)
    schema.__annotations__ = type_annotations

    return schema  # type: ignore


def _extract_data_type(dtype: DataType, name: str) -> Type[DataType]:
    """Given an instance of a ``DataType``, it extracts the corresponding
    ``DataType`` class, potentially including annotations (e.g.
    ``ArrayType[StringType]``)."""
    if isinstance(dtype, SparkArrayType):
        element_type = _extract_data_type(dtype.elementType, name)
        return ArrayType[element_type]  # type: ignore

    if isinstance(dtype, SparkMapType):
        key_type = _extract_data_type(dtype.keyType, name)
        value_type = _extract_data_type(dtype.valueType, name)
        return MapType[key_type, value_type]  # type: ignore

    if isinstance(dtype, SparkStructType):
        subschema = _create_schema(dtype, _to_camel_case(name))
        return StructType[subschema]  # type: ignore

    if isinstance(dtype, SparkDecimalType):
        precision = dtype.precision
        scale = dtype.scale
        return DecimalType[Literal[precision], Literal[scale]]  # type: ignore

    return type(dtype)


def _to_camel_case(name: str) -> str:
    """Converts a string to camel case."""
    return "".join([word.capitalize() for word in name.split("_")])


def create_schema(
    dataframe: DataFrame, schema_name: Optional[str] = None
) -> Tuple[DataSet[Schema], Type[Schema]]:
    """This function inferres a ``Schema`` in a notebook based on a the provided ``DataFrame``.

    This allows for autocompletion on column names, amongst other
    things.

    .. code-block:: python

        df, Person = create_schema(df)
    """
    dataframe = _replace_illegal_column_names(dataframe)
    schema = _create_schema(dataframe.schema, schema_name)
    dataset = DataSet[schema](dataframe)  # type: ignore
    schema = register_schema_to_dataset(dataset, schema)
    return dataset, schema


def load_table(
    spark: SparkSession, table_name: str, schema_name: Optional[str] = None
) -> Tuple[DataSet[Schema], Type[Schema]]:
    """This function loads a ``DataSet``, along with its inferred ``Schema``,
    in a notebook.

    This allows for autocompletion on column names, amongst other
    things.

    .. code-block:: python

        df, Person = load_table(spark, "path.to.table")
    """
    dataframe = spark.table(table_name)
    return create_schema(dataframe, schema_name)<|MERGE_RESOLUTION|>--- conflicted
+++ resolved
@@ -1,11 +1,7 @@
 """Functions for loading `DataSet` and `Schema` in notebooks."""
 
-<<<<<<< HEAD
 import re
-from typing import Dict, Optional, Tuple, Type
-=======
 from typing import Dict, Literal, Optional, Tuple, Type
->>>>>>> 37cfde01
 
 from pyspark.sql import DataFrame, SparkSession
 from pyspark.sql.types import ArrayType as SparkArrayType
