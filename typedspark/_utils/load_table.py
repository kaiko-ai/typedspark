--- conflicted
+++ resolved
@@ -5,21 +5,14 @@
 from pyspark.sql import SparkSession
 from pyspark.sql.types import ArrayType as SparkArrayType
 from pyspark.sql.types import DataType
-<<<<<<< HEAD
 from pyspark.sql.types import DayTimeIntervalType as SparkDayTimeIntervalType
-=======
 from pyspark.sql.types import DecimalType as SparkDecimalType
->>>>>>> 37cfde01
 from pyspark.sql.types import MapType as SparkMapType
 from pyspark.sql.types import StructType as SparkStructType
 
 from typedspark._core.column import Column
 from typedspark._core.dataset import DataSet
-<<<<<<< HEAD
-from typedspark._core.datatypes import ArrayType, DayTimeIntervalType, MapType, StructType
-=======
-from typedspark._core.datatypes import ArrayType, DecimalType, MapType, StructType
->>>>>>> 37cfde01
+from typedspark._core.datatypes import ArrayType, DayTimeIntervalType, DecimalType, MapType, StructType
 from typedspark._schema.schema import MetaSchema, Schema
 from typedspark._utils.register_schema_to_dataset import register_schema_to_dataset
 
@@ -61,17 +54,15 @@
         subschema = _create_schema(dtype)
         return StructType[subschema]  # type: ignore
 
-<<<<<<< HEAD
     if isinstance(dtype, SparkDayTimeIntervalType):
         start_field = dtype.startField
         end_field = dtype.endField
         return DayTimeIntervalType[Literal[start_field], Literal[end_field]]  # type: ignore
-=======
+
     if isinstance(dtype, SparkDecimalType):
         precision = dtype.precision
         scale = dtype.scale
         return DecimalType[Literal[precision], Literal[scale]]  # type: ignore
->>>>>>> 37cfde01
 
     return type(dtype)
 
