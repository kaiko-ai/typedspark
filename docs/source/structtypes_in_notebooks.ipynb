--- conflicted
+++ resolved
@@ -164,15 +164,7 @@
     }
    ],
    "source": [
-<<<<<<< HEAD
-    "(\n",
-    "    container.filter(\n",
-    "        ContainerSchema.values.dtype.schema.a > 1,\n",
-    "    ).show()\n",
-    ")"
-=======
     "container.filter(ContainerSchema.values.dtype.schema.a > 1).show()"
->>>>>>> 96dcc192
    ]
   },
   {
